--- conflicted
+++ resolved
@@ -1,8 +1,5 @@
-<<<<<<< HEAD
+mod arbitrary;
 mod circuit;
-=======
-mod arbitrary;
->>>>>>> 24a9a56d
 mod leaf;
 mod set;
 pub mod test_data;