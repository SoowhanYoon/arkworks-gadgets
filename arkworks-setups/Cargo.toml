[package]
name = "arkworks-setups"
version = "0.5.0"
edition = "2021"

# See more keys and their definitions at https://doc.rust-lang.org/cargo/reference/manifest.html

[dependencies]
arkworks-utils = { path = "../arkworks-utils", version = "0.5.0", features = ["r1cs", "default_poseidon"], default-features = false }
arkworks-r1cs-circuits = { path = "../arkworks-r1cs-circuits", version = "0.5.0", default-features = false }
arkworks-r1cs-gadgets = { path = "../arkworks-r1cs-gadgets", version = "0.5.0", features = ["r1cs"], default-features = false }
arkworks-native-gadgets = { path = "../arkworks-native-gadgets", version = "0.5.0", features = ["r1cs"], default-features = false }

ark-crypto-primitives = { version = "^0.3.0", features = ["r1cs"], default-features = false }
ark-ff = { version = "^0.3.0", default-features = false }
ark-std = { version = "^0.3.0", default-features = false }
ark-r1cs-std = { version = "^0.3.0", default-features = false }
ark-relations = { version = "^0.3.0", default-features = false }
ark-ec = { version = "^0.3.0", default-features = false }
ark-serialize = {version = "^0.3.0", default-features = false }
ark-groth16 = { version = "^0.3.0", default-features = false }

tiny-keccak = { version = "2.0.2", features = ["keccak"] }

[dev-dependencies]
ark-snark = { version = "^0.3.0", default-features = false }
digest = { version = "0.9" }

# curves
ark-ed-on-bls12-381 = { version = "^0.3.0", default-features = false, features = [ "r1cs" ] }
ark-ed-on-bn254 = { version = "^0.3.0", default-features = false, features = [ "r1cs" ] }
ark-bls12-381 = { version = "^0.3.0", default-features = false, features = [ "curve" ] }
ark-bn254 = { version = "^0.3.0", default-features = false, features = [ "curve" ] }

codec = { package = "parity-scale-codec", version = "2.0.0", default-features = false, features = ["derive"] }
hex-literal = { version = "0.3.4" }
<<<<<<< HEAD
=======
tiny-keccak = { version = "2.0.2", features = ["keccak"] }
crypto_box = { version = "0.7.1" }
>>>>>>> d399d3fe

[features]
default = ["std", "r1cs"]
r1cs = []
plonk = []
std = [
  "ark-crypto-primitives/std",
  "ark-std/std",
  "ark-r1cs-std/std",
  "ark-ec/std",
  "ark-ff/std",
  "ark-groth16/std",
  "arkworks-r1cs-circuits/std",
  "arkworks-r1cs-gadgets/std",
  "arkworks-utils/std",
]
parallel = [
  "ark-crypto-primitives/parallel",
  "ark-std/parallel",
  "ark-r1cs-std/parallel",
  "ark-ec/parallel",
  "ark-groth16/parallel",
  "ark-ff/parallel",
  "arkworks-r1cs-circuits/parallel",
  "arkworks-r1cs-gadgets/parallel",
  "arkworks-utils/parallel",
]
<|MERGE_RESOLUTION|>--- conflicted
+++ resolved
@@ -21,6 +21,8 @@
 ark-groth16 = { version = "^0.3.0", default-features = false }
 
 tiny-keccak = { version = "2.0.2", features = ["keccak"] }
+codec = { package = "parity-scale-codec", version = "2.0.0", default-features = false, features = ["derive"] }
+crypto_box = { version = "0.7.1" }
 
 [dev-dependencies]
 ark-snark = { version = "^0.3.0", default-features = false }
@@ -32,19 +34,14 @@
 ark-bls12-381 = { version = "^0.3.0", default-features = false, features = [ "curve" ] }
 ark-bn254 = { version = "^0.3.0", default-features = false, features = [ "curve" ] }
 
-codec = { package = "parity-scale-codec", version = "2.0.0", default-features = false, features = ["derive"] }
 hex-literal = { version = "0.3.4" }
-<<<<<<< HEAD
-=======
-tiny-keccak = { version = "2.0.2", features = ["keccak"] }
-crypto_box = { version = "0.7.1" }
->>>>>>> d399d3fe
 
 [features]
 default = ["std", "r1cs"]
 r1cs = []
 plonk = []
 std = [
+  "codec/std",
   "ark-crypto-primitives/std",
   "ark-std/std",
   "ark-r1cs-std/std",
