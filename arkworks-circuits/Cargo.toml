[package]
name = "arkworks-circuits"
<<<<<<< HEAD
version = "0.4.5"
=======
version = "0.4.4"
>>>>>>> 0a377acc
authors = ["Webb Developers"]
edition = "2018"
description = "Webb protocol's circuit's using zero-knowledge gadgets written using Arkworks"
license = "MIT/Apache-2.0"
repository = "https://github.com/webb-tools/arkworks-gadgets"
homepage = "https://webb.tools"

# See more keys and their definitions at https://doc.rust-lang.org/cargo/reference/manifest.html

[dependencies]
<<<<<<< HEAD
arkworks-utils = {path = "../arkworks-utils", version = "0.4.5", default-features = false }
arkworks-gadgets = {path = "../arkworks-gadgets", version = "0.4.5", default-features = false }
=======
arkworks-utils = {path = "../arkworks-utils", version = "0.4.4", default-features = false }
arkworks-gadgets = {path = "../arkworks-gadgets", version = "0.4.4", default-features = false }
>>>>>>> 0a377acc

ark-crypto-primitives = { version = "^0.3.0", features = ["r1cs"], default-features = false }
ark-ff = { version = "^0.3.0", default-features = false }
ark-std = { version = "^0.3.0", default-features = false }
ark-r1cs-std = { version = "^0.3.0", default-features = false }
ark-relations = { version = "^0.3.0", default-features = false }

ark-marlin = {version = "^0.3.0", default-features = false }
ark-groth16 = {version = "^0.3.0", default-features = false }
blake2 = { version = "0.9", default-features = false }
ark-poly-commit = { version = "^0.3.0", default-features = false }
ark-poly = { version = "^0.3.0", default-features = false }
ark-snark = { version = "^0.3.0", default-features = false }
ark-ec = { version = "^0.3.0", default-features = false }
ark-serialize = {version = "^0.3.0", default-features = false }
digest = { version = "0.9" }

# curves
ark-ed-on-bls12-381 = { version = "^0.3.0", default-features = false, features = [ "r1cs" ] }
ark-ed-on-bn254 = { version = "^0.3.0", default-features = false, features = [ "r1cs" ] }
ark-bls12-381 = { version = "^0.3.0", default-features = false, features = [ "curve" ] }
ark-bn254 = { version = "^0.3.0", default-features = false, features = [ "curve" ] }

paste = { version = "1.0.5" }

[features]
default = ["std", "r1cs", "default_mimc", "default_poseidon"]
default_poseidon = [
  "arkworks-gadgets/default_poseidon",
  "arkworks-utils/default_poseidon"
]
default_mimc = [
  "arkworks-gadgets/default_mimc",
  "arkworks-utils/default_mimc"
]
r1cs = [
  "arkworks-utils/r1cs",
  "arkworks-gadgets/r1cs",
]
std = [
  "ark-std/std",
  "arkworks-utils/std",
  "arkworks-gadgets/std",
]
<|MERGE_RESOLUTION|>--- conflicted
+++ resolved
@@ -1,10 +1,6 @@
 [package]
 name = "arkworks-circuits"
-<<<<<<< HEAD
 version = "0.4.5"
-=======
-version = "0.4.4"
->>>>>>> 0a377acc
 authors = ["Webb Developers"]
 edition = "2018"
 description = "Webb protocol's circuit's using zero-knowledge gadgets written using Arkworks"
@@ -15,13 +11,9 @@
 # See more keys and their definitions at https://doc.rust-lang.org/cargo/reference/manifest.html
 
 [dependencies]
-<<<<<<< HEAD
 arkworks-utils = {path = "../arkworks-utils", version = "0.4.5", default-features = false }
 arkworks-gadgets = {path = "../arkworks-gadgets", version = "0.4.5", default-features = false }
-=======
-arkworks-utils = {path = "../arkworks-utils", version = "0.4.4", default-features = false }
-arkworks-gadgets = {path = "../arkworks-gadgets", version = "0.4.4", default-features = false }
->>>>>>> 0a377acc
+
 
 ark-crypto-primitives = { version = "^0.3.0", features = ["r1cs"], default-features = false }
 ark-ff = { version = "^0.3.0", default-features = false }
